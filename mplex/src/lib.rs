--- conflicted
+++ resolved
@@ -83,56 +83,12 @@
     inner: Arc<Mutex<MultiplexInner<C>>>,
 }
 
-<<<<<<< HEAD
-impl<T: AsyncRead, Buf: Array<Item = u8>> Future for InboundFuture<T, Buf> {
-    type Item = Option<Substream<T, Buf>>;
-    type Error = io::Error;
-
-    fn poll(&mut self) -> Poll<Self::Item, Self::Error> {
-        trace!("poll inbound future");
-        let mut lock = match self.state.poll_lock() {
-            Async::Ready(lock) => lock,
-            Async::NotReady => return Ok(Async::NotReady),
-        };
-
-        if lock.is_closed() {
-            return Ok(Async::Ready(None));
-        }
-
-        // Attempt to make progress, but don't block if we can't
-        match read_stream(&mut lock, None) {
-            Ok(_) => {}
-            Err(ref err) if err.kind() == io::ErrorKind::WouldBlock => {}
-            Err(err) => return Err(err),
-        }
-
-        let id = if let Some((id, _)) = lock.to_open.iter().next() {
-            *id
-        } else {
-            return Ok(Async::NotReady);
-        };
-
-        let name = lock.to_open.remove(&id).expect(
-            "We just checked that this key exists and we have exclusive access to the map, QED",
-        );
-
-        lock.open_stream(id);
-
-        trace!("inbound future generating substream");
-        Ok(Async::Ready(Some(Substream::new(
-            id,
-            self.end,
-            name,
-            Arc::clone(&self.state),
-        ))))
-=======
 impl<C> Clone for Multiplex<C> {
     #[inline]
     fn clone(&self) -> Self {
         Multiplex {
             inner: self.inner.clone(),
         }
->>>>>>> 2c7a30e9
     }
 }
 
